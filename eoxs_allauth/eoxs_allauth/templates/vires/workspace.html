--- conflicted
+++ resolved
@@ -371,13 +371,7 @@
         </div><!--/col-->
     </div><!--/container-->
 
-<<<<<<< HEAD
-    <div class="divider" id="Data"></div>
-
     <section class="bg bg-2">
-=======
-    <section class="bg-2">
->>>>>>> 4015a129
       <div class="image-attribution">&copy; ESA&nbsp;-&nbsp;P. Carril, 2013</div>
     </section>
 
