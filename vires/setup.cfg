--- conflicted
+++ resolved
@@ -27,9 +27,5 @@
 
 [bdist_rpm]
 release=1
-<<<<<<< HEAD
-requires=EOxServer >= 0.4 python-matplotlib eoxmagmod >= 0.5.1
-=======
 requires=EOxServer >= 0.4 python-matplotlib eoxmagmod >= 0.9.4
->>>>>>> 56774179
 provides=VirES-Server