[
    {
        "name": "SW_OPER_MODA_SC_1B",
        "description": "Swarm A S/C position from the preliminary Medium Accuracy Orbit Determination (MOD). The original SP3c records have been converted to UTC and ITRF spherical coordinates.",
        "productType": "SW_MODx_SC_1B",
        "spacecraft": "A",
        "nominalSampling": "PT1S",
        "calculateConjunctions": true,
        "calculateOrbitDirection": true
    },
    {
        "name": "SW_OPER_MODB_SC_1B",
        "description": "Swarm B S/C position from the preliminary Medium Accuracy Orbit Determination (MOD). The original SP3c records have been converted to UTC and ITRF spherical coordinates.",
        "productType": "SW_MODx_SC_1B",
        "spacecraft": "B",
        "nominalSampling": "PT1S",
        "calculateConjunctions": true,
        "calculateOrbitDirection": true
    },
    {
        "name": "SW_OPER_MODC_SC_1B",
        "description": "Swarm C S/C position from the preliminary Medium Accuracy Orbit Determination (MOD). The original SP3c records have been converted to UTC and ITRF spherical coordinates.",
        "productType": "SW_MODx_SC_1B",
        "spacecraft": "C",
        "nominalSampling": "PT1S",
        "calculateOrbitDirection": true
    },
    {
        "requiredPermission": "swarm_advanced",
        "name": "SW_FAST_MODA_SC_1B",
        "description": "Swarm A S/C fast track position from the preliminary Medium Accuracy Orbit Determination (MOD). The original SP3c records have been converted to UTC and ITRF spherical coordinates.",
        "productType": "SW_MODx_SC_1B",
        "spacecraft": "A",
        "grade": "FAST",
<<<<<<< HEAD
        "nominalSampling": "PT1S"
=======
        "nominalSampling": "PT1S",
        "calculateOrbitDirection": true
>>>>>>> 14ae60d0
    },
    {
        "requiredPermission": "swarm_advanced",
        "name": "SW_FAST_MODB_SC_1B",
        "description": "Swarm B S/C fast track position from the preliminary Medium Accuracy Orbit Determination (MOD). The original SP3c records have been converted to UTC and ITRF spherical coordinates.",
        "productType": "SW_MODx_SC_1B",
        "spacecraft": "B",
        "grade": "FAST",
<<<<<<< HEAD
        "nominalSampling": "PT1S"
=======
        "nominalSampling": "PT1S",
        "calculateOrbitDirection": true
>>>>>>> 14ae60d0
    },
    {
        "requiredPermission": "swarm_advanced",
        "name": "SW_FAST_MODC_SC_1B",
        "description": "Swarm C S/C fast track position from the preliminary Medium Accuracy Orbit Determination (MOD). The original SP3c records have been converted to UTC and ITRF spherical coordinates.",
        "productType": "SW_MODx_SC_1B",
        "spacecraft": "C",
        "grade": "FAST",
<<<<<<< HEAD
        "nominalSampling": "PT1S"
=======
        "nominalSampling": "PT1S",
        "calculateOrbitDirection": true
>>>>>>> 14ae60d0
    },
    {
        "name": "SW_OPER_MAGA_LR_1B",
        "description": "Swarm A vector (VFM) and scalar (ASM) magnetic field measurements interpolated at 1Hz rate.",
        "productType": "SW_MAGx_LR_1B",
        "spacecraft": "A",
        "nominalSampling": "PT1S",
        "subtractableCollections": {
            "C": "SW_OPER_MAGC_LR_1B"
        },
        "cachedMagneticModels": {
            "interpolationKind": "linear",
            "models": [
                "'CHAOS-Static'",
                "'_MIO_SHA_2C-Primary'",
                "'_MIO_SHA_2C-Secondary'",
                "'MLI_SHA_2C'"
            ]
        }
    },
    {
        "name": "SW_OPER_MAGB_LR_1B",
        "description": "Swarm B vector (VFM) and scalar (ASM) magnetic field measurements interpolated at 1Hz rate.",
        "productType": "SW_MAGx_LR_1B",
        "nominalSampling": "PT1S",
        "spacecraft": "B",
        "cachedMagneticModels": {
            "interpolationKind": "linear",
            "models": [
                "'CHAOS-Static'",
                "'_MIO_SHA_2C-Primary'",
                "'_MIO_SHA_2C-Secondary'",
                "'MLI_SHA_2C'"
            ]
        }
    },
    {
        "name": "SW_OPER_MAGC_LR_1B",
        "description": "Swarm C vector (VFM) and scalar (ASM) magnetic field measurements interpolated at 1Hz rate.",
        "productType": "SW_MAGx_LR_1B",
        "nominalSampling": "PT1S",
        "spacecraft": "C",
        "subtractableCollections": {
            "A": "SW_OPER_MAGA_LR_1B"
        },
        "cachedMagneticModels": {
            "interpolationKind": "linear",
            "models": [
                "'CHAOS-Static'",
                "'_MIO_SHA_2C-Primary'",
                "'_MIO_SHA_2C-Secondary'",
                "'MLI_SHA_2C'"
            ]
        }
    },
    {
        "requiredPermission": "swarm_advanced",
        "name": "SW_FAST_MAGA_LR_1B",
        "description": "Swarm A vector (VFM) and scalar (ASM) magnetic field fast track measurements interpolated at 1Hz rate.",
        "productType": "SW_MAGx_LR_1B",
        "spacecraft": "A",
        "grade": "FAST",
        "nominalSampling": "PT1S",
        "subtractableCollections": {
            "C": "SW_FAST_MAGC_LR_1B"
        },
        "cachedMagneticModels": {
            "interpolationKind": "linear",
            "models": [
                "'CHAOS-Static'",
                "'_MIO_SHA_2C-Primary'",
                "'_MIO_SHA_2C-Secondary'",
                "'MLI_SHA_2C'"
            ]
        }
    },
    {
        "requiredPermission": "swarm_advanced",
        "name": "SW_FAST_MAGB_LR_1B",
        "description": "Swarm B vector (VFM) and scalar (ASM) magnetic field fast track measurements interpolated at 1Hz rate.",
        "productType": "SW_MAGx_LR_1B",
        "nominalSampling": "PT1S",
        "spacecraft": "B",
        "grade": "FAST",
        "cachedMagneticModels": {
            "interpolationKind": "linear",
            "models": [
                "'CHAOS-Static'",
                "'_MIO_SHA_2C-Primary'",
                "'_MIO_SHA_2C-Secondary'",
                "'MLI_SHA_2C'"
            ]
        }
    },
    {
        "requiredPermission": "swarm_advanced",
        "name": "SW_FAST_MAGC_LR_1B",
        "description": "Swarm C vector (VFM) and scalar (ASM) magnetic field fast track measurements interpolated at 1Hz rate.",
        "productType": "SW_MAGx_LR_1B",
        "nominalSampling": "PT1S",
        "spacecraft": "C",
        "grade": "FAST",
        "subtractableCollections": {
            "A": "SW_FAST_MAGA_LR_1B"
        },
        "cachedMagneticModels": {
            "interpolationKind": "linear",
            "models": [
                "'CHAOS-Static'",
                "'_MIO_SHA_2C-Primary'",
                "'_MIO_SHA_2C-Secondary'",
                "'MLI_SHA_2C'"
            ]
        }
    },
    {
        "name": "SW_OPER_MAGA_HR_1B",
        "description": "Swarm A vector (VFM) magnetic field measurements at 50Hz rate.",
        "productType": "SW_MAGx_HR_1B",
        "nominalSampling": "PT0.02S",
        "spacecraft": "A",
        "subtractableCollections": {
            "C": "SW_OPER_MAGC_HR_1B"
        },
        "cachedMagneticModels": {
            "noCache": true
        }
    },
    {
        "name": "SW_OPER_MAGB_HR_1B",
        "description": "Swarm B vector (VFM) magnetic field measurements at 50Hz rate.",
        "productType": "SW_MAGx_HR_1B",
        "nominalSampling": "PT0.02S",
        "spacecraft": "B",
        "cachedMagneticModels": {
            "noCache": true
        }
    },
    {
        "name": "SW_OPER_MAGC_HR_1B",
        "description": "Swarm C vector (VFM) magnetic field measurements at 50Hz rate.",
        "productType": "SW_MAGx_HR_1B",
        "nominalSampling": "PT0.02S",
        "spacecraft": "C",
        "subtractableCollections": {
            "A": "SW_OPER_MAGA_HR_1B"
        },
        "cachedMagneticModels": {
            "noCache": true
        }
    },
    {
        "requiredPermission": "swarm_advanced",
        "name": "SW_FAST_MAGA_HR_1B",
        "description": "Swarm A vector (VFM) magnetic field fast track measurements at 50Hz rate.",
        "productType": "SW_MAGx_HR_1B",
        "nominalSampling": "PT0.02S",
        "spacecraft": "A",
        "grade": "FAST",
        "subtractableCollections": {
            "C": "SW_FAST_MAGC_HR_1B"
        },
        "cachedMagneticModels": {
            "noCache": true
        }
    },
    {
        "requiredPermission": "swarm_advanced",
        "name": "SW_FAST_MAGB_HR_1B",
        "description": "Swarm B vector (VFM) magnetic field fast track measurements at 50Hz rate.",
        "productType": "SW_MAGx_HR_1B",
        "nominalSampling": "PT0.02S",
        "spacecraft": "B",
        "grade": "FAST",
        "cachedMagneticModels": {
            "noCache": true
        }
    },
    {
        "requiredPermission": "swarm_advanced",
        "name": "SW_FAST_MAGC_HR_1B",
        "description": "Swarm C vector (VFM) magnetic field fast track measurements at 50Hz rate.",
        "productType": "SW_MAGx_HR_1B",
        "nominalSampling": "PT0.02S",
        "spacecraft": "C",
        "grade": "FAST",
        "subtractableCollections": {
            "A": "SW_FAST_MAGA_HR_1B"
        },
        "cachedMagneticModels": {
            "noCache": true
        }
    },
    {
        "name": "SW_OPER_EFIA_LP_1B",
        "description": "Swarm A plasma data from the Langmuir Probe (LP) at 2Hz rate",
        "productType": "SW_EFIx_LP_1B",
        "nominalSampling": "PT0.5S",
        "spacecraft": "A"
    },
    {
        "name": "SW_OPER_EFIB_LP_1B",
        "description": "Swarm B plasma data from the Langmuir Probe (LP) at 2Hz rate",
        "productType": "SW_EFIx_LP_1B",
        "nominalSampling": "PT0.5S",
        "spacecraft": "B"
    },
    {
        "name": "SW_OPER_EFIC_LP_1B",
        "description": "Swarm C plasma data from the Langmuir Probe (LP) at 2Hz rate",
        "productType": "SW_EFIx_LP_1B",
        "nominalSampling": "PT0.5S",
        "spacecraft": "C"
    },
    {
        "requiredPermission": "swarm_advanced",
        "name": "SW_FAST_EFIA_LP_1B",
        "description": "Swarm A plasma fast track data from the Langmuir Probe (LP) at 2Hz rate",
        "productType": "SW_EFIx_LP_1B",
        "nominalSampling": "PT0.5S",
        "spacecraft": "A",
        "grade": "FAST"
    },
    {
        "requiredPermission": "swarm_advanced",
        "name": "SW_FAST_EFIB_LP_1B",
        "description": "Swarm B plasma fast track data from the Langmuir Probe (LP) at 2Hz rate",
        "productType": "SW_EFIx_LP_1B",
        "nominalSampling": "PT0.5S",
        "spacecraft": "B",
        "grade": "FAST"
    },
    {
        "requiredPermission": "swarm_advanced",
        "name": "SW_FAST_EFIC_LP_1B",
        "description": "Swarm C plasma fast track data from the Langmuir Probe (LP) at 2Hz rate",
        "productType": "SW_EFIx_LP_1B",
        "nominalSampling": "PT0.5S",
        "spacecraft": "C",
        "grade": "FAST"
    },
    {
        "name": "SW_PREL_EFIAIDM_2_",
        "description": "Swarm A LP ion drift, density and effective mass data",
        "productType": "SW_EFIxIDM_2_",
        "nominalSampling": "PT0.5S",
        "spacecraft": "A"
    },
    {
        "name": "SW_PREL_EFIBIDM_2_",
        "description": "Swarm B LP ion drift, density and effective mass data",
        "productType": "SW_EFIxIDM_2_",
        "nominalSampling": "PT0.5S",
        "spacecraft": "B"
    },
    {
        "name": "SW_PREL_EFICIDM_2_",
        "description": "Swarm C LP ion drift, density and effective mass data",
        "productType": "SW_EFIxIDM_2_",
        "nominalSampling": "PT0.5S",
        "spacecraft": "C"
    },
    {
        "name": "SW_OPER_EFIATIE_2_",
        "description": "Swarm A Thermal Ion Imager (TII) ion temperatures estimate",
        "productType": "SW_EFIxTIE_2_",
        "nominalSampling": "PT0.5S",
        "spacecraft": "A"
    },
    {
        "name": "SW_OPER_EFIBTIE_2_",
        "description": "Swarm B Thermal Ion Imager (TII) ion temperatures estimate",
        "productType": "SW_EFIxTIE_2_",
        "nominalSampling": "PT0.5S",
        "spacecraft": "B"
    },
    {
        "name": "SW_OPER_EFICTIE_2_",
        "description": "Swarm C Thermal Ion Imager (TII) ion temperatures estimate",
        "productType": "SW_EFIxTIE_2_",
        "nominalSampling": "PT0.5S",
        "spacecraft": "C"
    },
    {
        "name": "SW_EXPT_EFIA_TCT02",
        "description": "Swarm A Thermal Ion Imager (TII) cross track flow at 2Hz",
        "productType": "SW_EFIx_TCTyy",
        "nominalSampling": "PT0.5S",
        "spacecraft": "A"
    },
    {
        "name": "SW_EXPT_EFIB_TCT02",
        "description": "Swarm B Thermal Ion Imager (TII) cross track flow at 2Hz",
        "productType": "SW_EFIx_TCTyy",
        "nominalSampling": "PT0.5S",
        "spacecraft": "B"
    },
    {
        "name": "SW_EXPT_EFIC_TCT02",
        "description": "Swarm C Thermal Ion Imager (TII) cross track flow at 2Hz",
        "productType": "SW_EFIx_TCTyy",
        "nominalSampling": "PT0.5S",
        "spacecraft": "C"
    },
    {
        "name": "SW_EXPT_EFIA_TCT16",
        "description": "Swarm A Thermal Ion Imager (TII) cross track flow at 16Hz",
        "productType": "SW_EFIx_TCTyy",
        "nominalSampling": "PT0.0625S",
        "spacecraft": "A"
    },
    {
        "name": "SW_EXPT_EFIB_TCT16",
        "description": "Swarm B Thermal Ion Imager (TII) cross track flow at 16Hz",
        "productType": "SW_EFIx_TCTyy",
        "nominalSampling": "PT0.0625S",
        "spacecraft": "B"
    },
    {
        "name": "SW_EXPT_EFIC_TCT16",
        "description": "Swarm C Thermal Ion Imager (TII) cross track flow at 16Hz",
        "productType": "SW_EFIx_TCTyy",
        "nominalSampling": "PT0.0625S",
        "spacecraft": "C"
    },
    {
        "name": "SW_OPER_IBIATMS_2F",
        "description": "Swarm A ionospheric bubble index",
        "productType": "SW_IBIxTMS_2F",
        "nominalSampling": "PT1S",
        "spacecraft": "A"
    },
    {
        "name": "SW_OPER_IBIBTMS_2F",
        "description": "Swarm B ionospheric bubble index",
        "productType": "SW_IBIxTMS_2F",
        "nominalSampling": "PT1S",
        "spacecraft": "B"
    },
    {
        "name": "SW_OPER_IBICTMS_2F",
        "description": "Swarm C ionospheric bubble index",
        "productType": "SW_IBIxTMS_2F",
        "nominalSampling": "PT1S",
        "spacecraft": "C"
    },
    {
        "name": "SW_OPER_TECATMS_2F",
        "description": "Swarm A ionospheric total electron content",
        "productType": "SW_TECxTMS_2F",
        "nominalSampling": "PT1S",
        "spacecraft": "A",
        "groupSamples": true
    },
    {
        "name": "SW_OPER_TECBTMS_2F",
        "description": "Swarm B ionospheric total electron content",
        "productType": "SW_TECxTMS_2F",
        "nominalSampling": "PT1S",
        "spacecraft": "B",
        "groupSamples": true
    },
    {
        "name": "SW_OPER_TECCTMS_2F",
        "description": "Swarm C ionospheric total electron content",
        "productType": "SW_TECxTMS_2F",
        "nominalSampling": "PT1S",
        "spacecraft": "C",
        "groupSamples": true
    },
    {
        "name": "SW_OPER_FACATMS_2F",
        "description": "Swarm A field-aligned and radial current densities using the single satellite measurements",
        "productType": "SW_FACxTMS_2F",
        "nominalSampling": "PT1S",
        "spacecraft": "A"
    },
    {
        "name": "SW_OPER_FACBTMS_2F",
        "description": "Swarm B field-aligned and radial current densities using the single satellite measurements",
        "productType": "SW_FACxTMS_2F",
        "nominalSampling": "PT1S",
        "spacecraft": "B"
    },
    {
        "name": "SW_OPER_FACCTMS_2F",
        "description": "Swarm C field-aligned and radial current densities using the single satellite measurements",
        "productType": "SW_FACxTMS_2F",
        "nominalSampling": "PT1S",
        "spacecraft": "C"
    },
    {
        "name": "SW_OPER_FAC_TMS_2F",
        "description": "Swarm field-aligned and radial current densities using the dual-satellite method",
        "resourceUrl": "https://earth.esa.int/eogateway/missions/swarm/product-data-handbook/level-2-product-definitions#FAC_TMS_2F",
        "productType": "SW_FACxTMS_2F",
        "nominalSampling": "PT1S"
    },
    {
        "name": "SW_OPER_EEFATMS_2F",
        "description": "Swarm A dayside equatorial electric field",
        "productType": "SW_EEFxTMS_2F",
        "nominalSampling": "PT5616S",
        "spacecraft": "A",
        "extraSampled": true
    },
    {
        "name": "SW_OPER_EEFBTMS_2F",
        "description": "Swarm B dayside equatorial electric field",
        "productType": "SW_EEFxTMS_2F",
        "nominalSampling": "PT5616S",
        "spacecraft": "B",
        "extraSampled": true
    },
    {
        "name": "SW_OPER_EEFCTMS_2F",
        "description": "Swarm C dayside equatorial electric field",
        "productType": "SW_EEFxTMS_2F",
        "nominalSampling": "PT5616S",
        "spacecraft": "C",
        "extraSampled": true
    },
    {
        "name": "SW_OPER_IPDAIRR_2F",
        "description": "Swarm A characteristics of the plasma density and plasma irregularities",
        "productType": "SW_IPDxIRR_2F",
        "nominalSampling": "PT1S",
        "spacecraft": "A"
    },
    {
        "name": "SW_OPER_IPDBIRR_2F",
        "description": "Swarm B characteristics of the plasma density and plasma irregularities",
        "productType": "SW_IPDxIRR_2F",
        "nominalSampling": "PT1S",
        "spacecraft": "B"
    },
    {
        "name": "SW_OPER_IPDCIRR_2F",
        "description": "Swarm C characteristics of the plasma density and plasma irregularities",
        "productType": "SW_IPDxIRR_2F",
        "nominalSampling": "PT1S",
        "spacecraft": "C"
    },
    {
        "name": "SW_OPER_AEJALPL_2F",
        "description": "Swarm A ionospheric sheet current densities determined by the Line Current (LC) method",
        "productType": "SW_AEJxLPL_2F",
        "spacecraft": "A",
        "nominalSampling": "PT16S",
        "splitBy": {"QDOrbitDirection": 0}
    },
    {
        "name": "SW_OPER_AEJBLPL_2F",
        "description": "Swarm B ionospheric sheet current densities determined by the Line Current (LC) method",
        "productType": "SW_AEJxLPL_2F",
        "spacecraft": "B",
        "nominalSampling": "PT16S",
        "splitBy": {"QDOrbitDirection": 0}
    },
    {
        "name": "SW_OPER_AEJCLPL_2F",
        "description": "Swarm C ionospheric sheet current densities determined by the Line Current (LC) method",
        "productType": "SW_AEJxLPL_2F",
        "spacecraft": "C",
        "nominalSampling": "PT16S",
        "splitBy": {"QDOrbitDirection": 0}
    },
    {
        "name": "SW_OPER_AEJAPBL_2F",
        "description": "Swarm A ionospheric auroral electrojet peaks and boundaries determined by the Line Current (LC) method",
        "productType": "SW_AEJxPBL_2F",
        "nominalSampling": "PT1404S",
        "spacecraft": "A"
    },
    {
        "name": "SW_OPER_AEJBPBL_2F",
        "description": "Swarm B ionospheric auroral electrojet peaks and boundaries determined by the Line Current (LC) method",
        "productType": "SW_AEJxPBL_2F",
        "nominalSampling": "PT1404S",
        "spacecraft": "B"
    },
    {
        "name": "SW_OPER_AEJCPBL_2F",
        "description": "Swarm C ionospheric auroral electrojet peaks and boundaries determined by the Line Current (LC) method",
        "productType": "SW_AEJxPBL_2F",
        "nominalSampling": "PT1404S",
        "spacecraft": "C"
    },
    {
        "name": "SW_OPER_AEJALPS_2F",
        "description": "Swarm A ionospheric sheet current densities determined by the Spherical Elementary Current Systems (SECS) method",
        "productType": "SW_AEJxLPS_2F",
        "spacecraft": "A",
        "nominalSampling": "PT1S",
        "splitBy": {"QDOrbitDirection": 0}
    },
    {
        "name": "SW_OPER_AEJBLPS_2F",
        "description": "Swarm B ionospheric sheet current densities determined by the Spherical Elementary Current Systems (SECS) method",
        "productType": "SW_AEJxLPS_2F",
        "spacecraft": "B",
        "nominalSampling": "PT1S",
        "splitBy": {"QDOrbitDirection": 0}
    },
    {
        "name": "SW_OPER_AEJCLPS_2F",
        "description": "Swarm C ionospheric sheet current densities determined by the Spherical Elementary Current Systems (SECS) method",
        "productType": "SW_AEJxLPS_2F",
        "spacecraft": "C",
        "nominalSampling": "PT1S",
        "splitBy": {"QDOrbitDirection": 0}
    },
    {
        "name": "SW_OPER_AEJAPBS_2F",
        "description": "Swarm A ionospheric auroral electrojet peaks and boundaries determined by the Spherical Elementary Current Systems (SECS) method",
        "productType": "SW_AEJxPBS_2F",
        "nominalSampling": "PT1404S",
        "spacecraft": "A"
    },
    {
        "name": "SW_OPER_AEJBPBS_2F",
        "description": "Swarm B ionospheric auroral electrojet peaks and boundaries determined by the Spherical Elementary Current Systems (SECS) method",
        "productType": "SW_AEJxPBS_2F",
        "nominalSampling": "PT1404S",
        "spacecraft": "B"
    },
    {
        "name": "SW_OPER_AEJCPBS_2F",
        "description": "Swarm C ionospheric auroral electrojet peaks and boundaries determined by the Spherical Elementary Current Systems (SECS) method",
        "productType": "SW_AEJxPBS_2F",
        "nominalSampling": "PT1404S",
        "spacecraft": "C"
    },
    {
        "name": "SW_OPER_AOBAFAC_2F",
        "description": "Swarm A aurora oval boundaries determined from the Field Aligned Current (FAC) data",
        "productType": "SW_AOBxFAC_2F",
        "nominalSampling": "PT1404S",
        "spacecraft": "A"
    },
    {
        "name": "SW_OPER_AOBBFAC_2F",
        "description": "Swarm B aurora oval boundaries determined from the Field Aligned Current (FAC) data",
        "productType": "SW_AOBxFAC_2F",
        "nominalSampling": "PT1404S",
        "spacecraft": "B"
    },
    {
        "name": "SW_OPER_AOBCFAC_2F",
        "description": "Swarm C aurora oval boundaries determined from the Field Aligned Current (FAC) data",
        "productType": "SW_AOBxFAC_2F",
        "nominalSampling": "PT1404S",
        "spacecraft": "C"
    },
    {
        "name": "SW_OPER_MITA_LP_2F",
        "description": "Swarm A mid-latitude ionospheric trough boundaries and minima from from Langmuir Probe (LP) data",
        "productType": "SW_MITx_LP_2F",
        "nominalSampling": "PT1404S",
        "spacecraft": "A"
    },
    {
        "name": "SW_OPER_MITB_LP_2F",
        "description": "Swarm B mid-latitude ionospheric trough boundaries and minima from from Langmuir Probe (LP) data",
        "productType": "SW_MITx_LP_2F",
        "nominalSampling": "PT1404S",
        "spacecraft": "B"
    },
    {
        "name": "SW_OPER_MITC_LP_2F",
        "description": "Swarm C mid-latitude ionospheric trough boundaries and minima from from Langmuir Probe (LP) data",
        "productType": "SW_MITx_LP_2F",
        "nominalSampling": "PT1404S",
        "spacecraft": "C"
    },
    {
        "name": "SW_OPER_MITATEC_2F",
        "description": "Swarm A mid-latitude ionospheric trough boundaries and minima from from Total Electron Content (TEC) data",
        "productType": "SW_MITxTEC_2F",
        "nominalSampling": "PT1404S",
        "spacecraft": "A"
    },
    {
        "name": "SW_OPER_MITBTEC_2F",
        "description": "Swarm B mid-latitude ionospheric trough boundaries and minima from from Total Electron Content (TEC) data",
        "productType": "SW_MITxTEC_2F",
        "nominalSampling": "PT1404S",
        "spacecraft": "B"
    },
    {
        "name": "SW_OPER_MITCTEC_2F",
        "description": "Swarm C mid-latitude ionospheric trough boundaries and minima from from Total Electron Content (TEC) data",
        "productType": "SW_MITxTEC_2F",
        "nominalSampling": "PT1404S",
        "spacecraft": "C"
    },
    {
        "name": "SW_OPER_PPIAFAC_2F",
        "description": "Swarm A equatorward boundary of Small-Scale Field Aligned Currents (SSFAC) and the associated midnight Plasma-Pause (PP) index",
        "productType": "SW_PPIxFAC_2F",
        "nominalSampling": "PT1404S",
        "spacecraft": "A"
    },
    {
        "name": "SW_OPER_PPIBFAC_2F",
        "description": "Swarm B equatorward boundary of Small-Scale Field Aligned Currents (SSFAC) and the associated midnight Plasma-Pause (PP) index",
        "productType": "SW_PPIxFAC_2F",
        "nominalSampling": "PT1404S",
        "spacecraft": "B"
    },
    {
        "name": "SW_OPER_PPICFAC_2F",
        "description": "Swarm C equatorward boundary of Small-Scale Field Aligned Currents (SSFAC) and the associated midnight Plasma-Pause (PP) index",
        "productType": "SW_PPIxFAC_2F",
        "nominalSampling": "PT1404S",
        "spacecraft": "C"
    },
    {
        "name": "SW_OPER_AUX_IMF_2_",
        "productType": "SW_AUX_IMF_2_",
        "nominalSampling": "PT3600S",
        "requiredPermission": "__restricted__"
    },
    {
        "name": "OMNI_HR_1min",
        "nominalSampling": "PT60S",
        "productType": "OMNI_HR_1min",
        "requiredPermission": "swarm"
    },
    {
        "name": "OMNI_HR_1min_avg20min_delay10min",
        "nominalSampling": "PT60S",
        "productType": "OMNI_HR_1min",
        "requiredPermission": "swarm"
    },
    {
        "name": "SW_OPER_AUX_OBSS2_",
        "productType": "SW_AUX_OBSx2_",
        "nominalSampling": "PT1S",
        "groupSamples": true,
        "requiredPermission": "swarm"
    },
    {
        "name": "SW_OPER_AUX_OBSM2_",
        "productType": "SW_AUX_OBSx2_",
        "nominalSampling": "PT60S",
        "groupSamples": true,
        "requiredPermission": "swarm"
    },
    {
        "name": "SW_OPER_AUX_OBSH2_",
        "productType": "SW_AUX_OBSH2_",
        "nominalSampling": "PT3600S",
        "groupSamples": true,
        "requiredPermission": "swarm"
    },
    {
        "name": "SW_OPER_VOBS_1M_2_",
        "productType": "SW_VOBS_xM_2_",
        "nominalSampling": "P31D",
        "groupSamples": true,
        "requiredPermission": "swarm"
    },
    {
        "name": "SW_OPER_VOBS_4M_2_",
        "productType": "SW_VOBS_xM_2_",
        "nominalSampling": "P122D",
        "groupSamples": true,
        "requiredPermission": "swarm"
    },
    {
        "name": "CH_OPER_VOBS_1M_2_",
        "productType": "SW_VOBS_xM_2_",
        "groupSamples": true,
        "nominalSampling": "P31D",
        "requiredPermission": "swarm"
    },
    {
        "name": "CH_OPER_VOBS_4M_2_",
        "productType": "SW_VOBS_xM_2_",
        "groupSamples": true,
        "nominalSampling": "P122D",
        "requiredPermission": "swarm"
    },
    {
        "name": "CR_OPER_VOBS_1M_2_",
        "productType": "SW_VOBS_xM_2_",
        "groupSamples": true,
        "nominalSampling": "P31D",
        "requiredPermission": "swarm"
    },
    {
        "name": "CR_OPER_VOBS_4M_2_",
        "productType": "SW_VOBS_xM_2_",
        "groupSamples": true,
        "nominalSampling": "P122D",
        "requiredPermission": "swarm"
    },
    {
        "name": "OR_OPER_VOBS_1M_2_",
        "productType": "SW_VOBS_xM_2_",
        "groupSamples": true,
        "nominalSampling": "P31D",
        "requiredPermission": "swarm"
    },
    {
        "name": "OR_OPER_VOBS_4M_2_",
        "productType": "SW_VOBS_xM_2_",
        "groupSamples": true,
        "nominalSampling": "P122D",
        "requiredPermission": "swarm"
    },
    {
        "name": "CO_OPER_VOBS_1M_2_",
        "productType": "SW_VOBS_xM_2_",
        "groupSamples": true,
        "nominalSampling": "P31D",
        "requiredPermission": "swarm"
    },
    {
        "name": "CO_OPER_VOBS_4M_2_",
        "productType": "SW_VOBS_xM_2_",
        "groupSamples": true,
        "nominalSampling": "P122D",
        "requiredPermission": "swarm"
    },
    {
        "name": "GRACE_A_MAG",
        "description": "GRACE 1 platform magnetometer measurements",
        "productType": "GRACE_x_MAG",
        "nominalSampling": "PT1S",
        "calculateOrbitDirection": true,
        "mission": "GRACE",
        "spacecraft": "1",
        "cachedMagneticModels": {
            "interpolationKind": "nearest",
            "models": [
                "'CHAOS-Static'",
                "'_MIO_SHA_2C-Primary'",
                "'_MIO_SHA_2C-Secondary'",
                "'MLI_SHA_2C'"
            ]
        }
    },
    {
        "name": "GRACE_B_MAG",
        "description": "GRACE 2 platform magnetometer measurements",
        "productType": "GRACE_x_MAG",
        "nominalSampling": "PT1S",
        "calculateOrbitDirection": true,
        "mission": "GRACE",
        "spacecraft": "2",
        "cachedMagneticModels": {
            "interpolationKind": "nearest",
            "models": [
                "'CHAOS-Static'",
                "'_MIO_SHA_2C-Primary'",
                "'_MIO_SHA_2C-Secondary'",
                "'MLI_SHA_2C'"
            ]
        }
    },
    {
        "name": "GF1_OPER_FGM_ACAL_CORR",
        "description": "GRACE-FO 1 platform magnetometer measurements",
        "productType": "GFx_FGM_ACAL",
        "nominalSampling": "PT1S",
        "calculateOrbitDirection": true,
        "mission": "GRACE-FO",
        "spacecraft": "1",
        "cachedMagneticModels": {
            "interpolationKind": "nearest",
            "models": [
                "'CHAOS-Static'",
                "'_MIO_SHA_2C-Primary'",
                "'_MIO_SHA_2C-Secondary'",
                "'MLI_SHA_2C'"
            ]
        }
    },
    {
        "name": "GF2_OPER_FGM_ACAL_CORR",
        "description": "GRACE-FO 2 platform magnetometer measurements",
        "productType": "GFx_FGM_ACAL",
        "nominalSampling": "PT1S",
        "calculateOrbitDirection": true,
        "mission": "GRACE-FO",
        "spacecraft": "2",
        "cachedMagneticModels": {
            "interpolationKind": "nearest",
            "models": [
                "'CHAOS-Static'",
                "'_MIO_SHA_2C-Primary'",
                "'_MIO_SHA_2C-Secondary'",
                "'MLI_SHA_2C'"
            ]
        }
    },
    {
        "name": "GO_MAG_ACAL_CORR",
        "description": "GOCE platform magnetometer measurements",
        "productType": "GO_MAG_ACAL",
        "nominalSampling": "PT16S",
        "calculateOrbitDirection": true,
        "mission": "GOCE",
        "cachedMagneticModels": {
            "interpolationKind": "nearest",
            "models": [
                "'CHAOS-Static'",
                "'_MIO_SHA_2C-Primary'",
                "'_MIO_SHA_2C-Secondary'",
                "'MLI_SHA_2C'"
            ]
        }
    },
    {
        "name": "GO_MAG_ACAL_CORR_ML",
        "description": "GOCE platform magnetometer measurements (ML calibrated)",
        "productType": "GO_MAG_ACAL_ML",
        "nominalSampling": "PT16S",
        "calculateOrbitDirection": false,
        "mission": "GOCE",
        "cachedMagneticModels": {
            "interpolationKind": "nearest",
            "models": [
                "'CHAOS-Static'",
                "'_MIO_SHA_2C-Primary'",
                "'_MIO_SHA_2C-Secondary'",
                "'MLI_SHA_2C'"
            ]
        }
    },
    {
        "name": "CS_OPER_MAG",
        "description": "Cryosat-2 Platform magnetometer measurements",
        "productType": "CS_MAG",
        "nominalSampling": "PT4S",
        "calculateOrbitDirection": true,
        "mission": "CryoSat-2",
        "cachedMagneticModels": {
            "interpolationKind": "nearest",
            "models": [
                "'CHAOS-Static'",
                "'_MIO_SHA_2C-Primary'",
                "'_MIO_SHA_2C-Secondary'",
                "'MLI_SHA_2C'"
            ]
        }
    },
    {
        "name": "GFZ_KP",
        "nominalSampling": "PT3H",
        "productType": "GFZ_KP",
        "requiredPermission": "__restricted__"
    }
]<|MERGE_RESOLUTION|>--- conflicted
+++ resolved
@@ -32,12 +32,8 @@
         "productType": "SW_MODx_SC_1B",
         "spacecraft": "A",
         "grade": "FAST",
-<<<<<<< HEAD
-        "nominalSampling": "PT1S"
-=======
         "nominalSampling": "PT1S",
         "calculateOrbitDirection": true
->>>>>>> 14ae60d0
     },
     {
         "requiredPermission": "swarm_advanced",
@@ -46,12 +42,8 @@
         "productType": "SW_MODx_SC_1B",
         "spacecraft": "B",
         "grade": "FAST",
-<<<<<<< HEAD
-        "nominalSampling": "PT1S"
-=======
         "nominalSampling": "PT1S",
         "calculateOrbitDirection": true
->>>>>>> 14ae60d0
     },
     {
         "requiredPermission": "swarm_advanced",
@@ -60,12 +52,8 @@
         "productType": "SW_MODx_SC_1B",
         "spacecraft": "C",
         "grade": "FAST",
-<<<<<<< HEAD
-        "nominalSampling": "PT1S"
-=======
         "nominalSampling": "PT1S",
         "calculateOrbitDirection": true
->>>>>>> 14ae60d0
     },
     {
         "name": "SW_OPER_MAGA_LR_1B",
