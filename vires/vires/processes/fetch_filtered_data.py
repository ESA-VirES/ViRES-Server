#-------------------------------------------------------------------------------
#
# WPS fetch filtered download data
#
# Authors: Martin Paces <martin.paces@eox.at>
#          Daniel Santillan <daniel.santillan@eox.at>
#-------------------------------------------------------------------------------
# Copyright (C) 2016 EOX IT Services GmbH
#
# Permission is hereby granted, free of charge, to any person obtaining a copy
# of this software and associated documentation files (the "Software"), to deal
# in the Software without restriction, including without limitation the rights
# to use, copy, modify, merge, publish, distribute, sublicense, and/or sell
# copies of the Software, and to permit persons to whom the Software is
# furnished to do so, subject to the following conditions:
#
# The above copyright notice and this permission notice shall be included in all
# copies of this Software or works derived from this Software.
#
# THE SOFTWARE IS PROVIDED "AS IS", WITHOUT WARRANTY OF ANY KIND, EXPRESS OR
# IMPLIED, INCLUDING BUT NOT LIMITED TO THE WARRANTIES OF MERCHANTABILITY,
# FITNESS FOR A PARTICULAR PURPOSE AND NONINFRINGEMENT. IN NO EVENT SHALL THE
# AUTHORS OR COPYRIGHT HOLDERS BE LIABLE FOR ANY CLAIM, DAMAGES OR OTHER
# LIABILITY, WHETHER IN AN ACTION OF CONTRACT, TORT OR OTHERWISE, ARISING FROM,
# OUT OF OR IN CONNECTION WITH THE SOFTWARE OR THE USE OR OTHER DEALINGS IN
# THE SOFTWARE.
#-------------------------------------------------------------------------------
# pylint: disable=too-many-arguments,too-many-locals,too-many-branches,
# pylint: disable=too-many-statements,unused-argument

from os import remove
from os.path import join, exists
from uuid import uuid4
from itertools import chain
from datetime import datetime, timedelta
from numpy import nan, full
from eoxserver.services.ows.wps.parameters import (
    LiteralData, ComplexData, AllowedRange,
    FormatText, FormatJSON, FormatBinaryRaw,
    CDFile, CDTextBuffer, RequestParameter,
)
from eoxserver.services.ows.wps.exceptions import (
    InvalidInputValueError, InvalidOutputDefError,
)
from vires.models import ProductCollection
from vires.config import SystemConfigReader
from vires.util import unique, exclude, include
from vires.access_util import get_vires_permissions
from vires.time_util import (
    naive_to_utc, timedelta_to_iso_duration,
)
from vires.cdf_util import (
    cdf_rawtime_to_datetime, cdf_rawtime_to_mjd2000, cdf_rawtime_to_unix_epoch,
    timedelta_to_cdf_rawtime, get_formatter, CDF_EPOCH_TYPE, cdf_open,
)
from vires.cache_util import cache_path
from vires.data.vires_settings import (
    CACHED_PRODUCT_FILE, AUX_DB_KP, AUX_DB_DST, SPACECRAFTS,
    ORBIT_COUNTER_FILE, ORBIT_DIRECTION_GEO_FILE, ORBIT_DIRECTION_MAG_FILE,
)
from vires.processes.base import WPSProcess
from vires.processes.util import (
    parse_collections, parse_model_list, parse_variables, parse_filters2,
    VariableResolver, group_subtracted_variables, get_subtracted_variables,
    extract_product_names
)
from vires.processes.util.time_series import (
    ProductTimeSeries,
    IndexKp10, IndexDst, IndexDDst, IndexF107,
    OrbitCounter, OrbitDirection, QDOrbitDirection,
)
from vires.processes.util.models import (
    MagneticModelResidual, QuasiDipoleCoordinates, MagneticLocalTime,
    SpacecraftLabel, SunPosition, SubSolarPoint,
    SatSatSubtraction, MagneticDipole, DipoleTiltAngle,
    IndexKpFromKp10,
    Identity,
    BnecToF,
)
from vires.processes.util.filters import (
    MinStepSampler, GroupingSampler, ExtraSampler,
)

# TODO: Make the limits configurable.
# Limit response size (equivalent to 5 daily SWARM LR products).
MAX_SAMPLES_COUNT = 432000

# maximum allowed time selection period
MAX_TIME_SELECTION = timedelta(days=31)

# set of the minimum required variables
MANDATORY_VARIABLES = [
    "Spacecraft", "Timestamp", "Latitude", "Longitude", "Radius"
]

# time converters
CDF_RAW_TIME_FORMATS = ("ISO date-time", "MJD2000", "Unix epoch")
CDF_RAW_TIME_CONVERTOR = {
    "ISO date-time": cdf_rawtime_to_datetime,
    "MJD2000": cdf_rawtime_to_mjd2000,
    "Unix epoch": cdf_rawtime_to_unix_epoch,
}


class FetchFilteredData(WPSProcess):
    """ Process retrieving subset of the registered Swarm data based
    on collection, time interval and optional additional custom filters.
    This process is designed to be used for the data download.
    """
    identifier = "vires:fetch_filtered_data"
    title = "Fetch merged SWARM products."
    metadata = {}
    profiles = ["vires"]

    inputs = WPSProcess.inputs + [
        ('permissions', RequestParameter(get_vires_permissions)),
        ("collection_ids", ComplexData(
            'collection_ids', title="Collection identifiers", abstract=(
                "JSON object defining the merged data collections. "
                "The input is required to be the following form: "
                "{<label1>: [<collection11>, <collection12>, ...], "
                " <label2>: [<collection21>, <collection22>, ...], "
                "... } "
            ), formats=FormatJSON()
        )),
        ("begin_time", LiteralData(
            'begin_time', datetime, optional=False, title="Begin time",
            abstract="Start of the selection time interval",
        )),
        ("end_time", LiteralData(
            'end_time', datetime, optional=False, title="End time",
            abstract="End of the selection time interval",
        )),
        ("sampling_step", LiteralData(
            'sampling_step', timedelta, optional=True, title="Sampling step",
            allowed_values=AllowedRange(timedelta(0), None, dtype=timedelta),
            abstract="Optional output data sampling step.",
        )),
        ("filters", LiteralData(
            'filters', str, optional=True, default="",
            abstract=(
                "Set of semi-colon-separated filters. The identifier and "
                "extent are separated by a colon and the range bounds "
                "are separated by a comma. "
                "E.g., 'F:10000,20000;Latitude:-50,50'"
            ),
        )),
        ("requested_variables", LiteralData(
            'variables', str, optional=True, default=None,
            title="Data variables",
            abstract="Comma-separated list of the extracted data variables."
        )),
        ("model_ids", LiteralData(
            'model_ids', str, optional=True, default="",
            title="Model identifiers",
            abstract=(
                "Optional list of the forward Earth magnetic field model "
                "identifiers."
            ),
        )),
        ("shc", ComplexData(
            'shc',
            title="Custom model coefficients.",
            abstract=(
                "Custom forward magnetic field model coefficients encoded "
                " in the SHC plain-text format."
            ),
            optional=True,
            formats=(FormatText('text/plain'),)
        )),
        ("csv_time_format", LiteralData(
            'csv_time_format', str, optional=True, title="CSV time  format",
            abstract="Optional time format used by the CSV output.",
            allowed_values=CDF_RAW_TIME_FORMATS,
            default=CDF_RAW_TIME_FORMATS[0],
        )),
    ]

    outputs = [
        ("output", ComplexData(
            'output', title="Output data", formats=(
                FormatText('text/csv'),
                FormatBinaryRaw("application/cdf"),
                FormatBinaryRaw("application/x-cdf"),
            )
        )),
        ("source_products", ComplexData(
            'source_products', title="List of source products.", formats=(
                FormatText('text/plain'),
            )
        )),
    ]

    def execute(self, permissions, collection_ids, begin_time, end_time,
                filters, sampling_step, requested_variables, model_ids, shc,
                csv_time_format, output, source_products, **kwargs):
        """ Execute process """
        access_logger = self.get_access_logger(**kwargs)
        workspace_dir = SystemConfigReader().path_temp
        # parse inputs
        sources = parse_collections(
            'collection_ids', collection_ids.data, permissions=permissions,
        )
        requested_models, source_models = parse_model_list(
            "model_ids", model_ids, shc
        )
        filters = parse_filters2("filters", filters)
        requested_variables = parse_variables(
            'requested_variables', requested_variables
        )
        self.logger.debug(
            "requested variables: %s", ", ".join(requested_variables)
        )

        # fix the time-zone of the naive date-time
        begin_time = naive_to_utc(begin_time)
        end_time = max(naive_to_utc(end_time), begin_time)

        # check the time-selection limit
        if (end_time - begin_time) > MAX_TIME_SELECTION:
            message = (
                "Time selection limit (%s) has been exceeded!" %
                timedelta_to_iso_duration(MAX_TIME_SELECTION)
            )
            access_logger.warning(message)
            raise InvalidInputValueError('end_time', message)

        # log the request
        access_logger.info(
            "request parameters: toi: (%s, %s), collections: (%s), "
            "models: (%s), filters: {%s}",
            begin_time.isoformat("T"), end_time.isoformat("T"),
            ", ".join(
                s.collection_identifier for l in sources.values() for s in l
            ),
            ", ".join(
                "%s = %s" % (model.name, model.full_expression)
                for model in requested_models
            ),
            ", ".join(
                "%s: (%g, %g)" % (f.label, f.vmin, f.vmax) for f in filters
            ),
        )

        if sampling_step is not None:
            self.logger.debug("sampling step: %s", sampling_step)

        # resolve data sources, models and filters and variables dependencies
        resolvers = dict()

        if sources:
            orbit_info = {
                spacecraft: [
                    OrbitCounter(
                        "OrbitCounter" + spacecraft,
                        cache_path(ORBIT_COUNTER_FILE[spacecraft])
                    ),
                    OrbitDirection(
                        "OrbitDirection" + spacecraft,
                        cache_path(ORBIT_DIRECTION_GEO_FILE[spacecraft])
                    ),
                    QDOrbitDirection(
                        "QDOrbitDirection" + spacecraft,
                        cache_path(ORBIT_DIRECTION_MAG_FILE[spacecraft])
                    ),
                ]
                for spacecraft in SPACECRAFTS
            }
            index_kp10 = IndexKp10(cache_path(AUX_DB_KP))
            index_dst = IndexDst(cache_path(AUX_DB_DST))
            index_ddst = IndexDDst(cache_path(AUX_DB_DST))
            index_f10 = IndexF107(cache_path(CACHED_PRODUCT_FILE["AUX_F10_2_"]))
            index_imf = ProductTimeSeries(
                ProductCollection.objects.get(
                    identifier="OMNI_HR_1min_avg20min_delay10min"
                )
            )
            model_bnec_intensity = BnecToF()
            model_kp = IndexKpFromKp10()
            model_qdc = QuasiDipoleCoordinates()
            model_mlt = MagneticLocalTime()
            model_sun = SunPosition()
            model_subsol = SubSolarPoint()
            model_dipole = MagneticDipole()
            model_tilt_angle = DipoleTiltAngle()
            copied_variables = [
                Identity("MLT_QD", "MLT"),
                Identity("Latitude_QD", "QDLat"),
                Identity("Longitude_QD", "QDLon"),
            ]

            # collect all spherical-harmonics models and residuals
            models_with_residuals = []
            for model in source_models:
                models_with_residuals.append(model)
            for model in requested_models:
                models_with_residuals.append(model)
                for variable in model.BASE_VARIABLES:
                    models_with_residuals.append(
                        MagneticModelResidual(model.name, variable)
                    )
            # optional sub-sampling filters
            if sampling_step:
                sampler = MinStepSampler('Timestamp', timedelta_to_cdf_rawtime(
                    sampling_step, CDF_EPOCH_TYPE
                ))
                grouping_sampler = GroupingSampler('Timestamp')
            else:
                sampler, grouping_sampler = None, None

            # resolving variable dependencies for each label separately
            for label, product_sources in sources.items():
                resolvers[label] = resolver = VariableResolver()

                # master
                master = product_sources[0]
                resolver.add_master(master)

                # optional time sampling
                if sampler:
                    resolver.add_filter(sampler)

                # slaves
                for slave in product_sources[1:]:
                    resolver.add_slave(slave, 'Timestamp')

                    # optional extra sampling for selected collections
                    if sampler and slave.metadata.get('extraSampled'):
                        resolver.add_filter(ExtraSampler(
                            'Timestamp', slave.collection_identifier, slave
                        ))

                # optional sample grouping
                if grouping_sampler and master.metadata.get('groupSamples'):
                    resolver.add_filter(grouping_sampler)

                # auxiliary slaves
                for slave in (index_kp10, index_dst, index_ddst, index_f10, index_imf):
                    resolver.add_slave(slave, 'Timestamp')

                # satellite specific slaves
                spacecraft = master.metadata.get('spacecraft')
                resolver.add_model(SpacecraftLabel(spacecraft or '-'))

                for item in orbit_info.get(spacecraft, []):
                    resolver.add_slave(item, 'Timestamp')

                # prepare spacecraft to spacecraft differences
                subtracted_variables = get_subtracted_variables(unique(chain(
                    requested_variables, chain.from_iterable(
                        filter_.required_variables for filter_ in filters
                    )
                )))
                self.logger.debug("residual variables: %s", ", ".join(
                    var for var, _ in subtracted_variables
                ))
                grouped_diff_vars = group_subtracted_variables(
                    product_sources, subtracted_variables
                )
                for (msc, ssc), cols in grouped_diff_vars.items():
                    resolver.add_model(SatSatSubtraction(msc, ssc, cols))

                # models
                aux_models = chain((
                    model_bnec_intensity,
                    model_kp, model_qdc, model_mlt, model_sun,
                    model_subsol, model_dipole, model_tilt_angle,
<<<<<<< HEAD
                ), models_with_residuals, copied_variables)
=======
                ), models_with_residuals)

>>>>>>> 94f81e82
                for model in aux_models:
                    resolver.add_model(model)

                # add remaining filters
                resolver.add_filters(filters)

                # add output variables
                resolver.add_output_variables(MANDATORY_VARIABLES)
                resolver.add_output_variables(requested_variables)

                # reduce dependencies
                resolver.reduce()

                self.logger.debug(
                    "%s: available variables: %s", label,
                    ", ".join(resolver.available)
                )
                self.logger.debug(
                    "%s: evaluated variables: %s", label,
                    ", ".join(resolver.required)
                )
                self.logger.debug(
                    "%s: output variables: %s", label,
                    ", ".join(resolver.output_variables)
                )
                self.logger.debug(
                    "%s: applicable filters: %s", label,
                    "; ".join(str(f) for f in resolver.filters)
                )
                self.logger.debug(
                    "%s: unresolved filters: %s", label, "; ".join(
                        str(f) for f in resolver.unresolved_filters
                    )
                )

            # collect the common output variables
            output_variables = tuple(unique(chain.from_iterable(
                resolver.output_variables for resolver in resolvers.values()
            )))

        else:
            # empty output
            output_variables = ()

            self.logger.debug("output variables: %s", ", ".join(output_variables))

        def _generate_data_():
            total_count = 0

            for label, resolver in resolvers.items():

                all_variables = resolver.required
                variables = tuple(exclude(
                    all_variables, resolver.master.variables
                ))

                # master
                dataset_iterator = resolver.master.subset(
                    begin_time, end_time, all_variables
                )

                for dataset in dataset_iterator:
                    self.logger.debug(
                        "dataset length before applying filters: %s",
                        dataset.length
                    )

                    # master filters
                    dataset, filters_left = dataset.filter(resolver.filters)

                    # subordinate interpolated datasets
                    times = dataset[resolver.master.time_variable]
                    cdf_type = dataset.cdf_type[resolver.master.time_variable]
                    for slave in resolver.slaves:
                        dataset.merge(
                            slave.interpolate(times, variables, {}, cdf_type)
                        )
                        dataset, filters_left = dataset.filter(filters_left)

                    # models
                    for model in resolver.models:
                        dataset.merge(model.eval(dataset, variables))
                        dataset, filters_left = dataset.filter(filters_left)

                    self.logger.debug(
                        "dataset length after applying filters: %s",
                        dataset.length
                    )

                    if filters_left:
                        # NOTE: Technically this error should not happen
                        # the unresolved filters should be detected by the
                        # resolver.
                        raise InvalidInputValueError(
                            'filters',
                            "Failed to apply some of the filters "
                            "due to missing source variables! filters: %s" %
                            "; ".join(str(f) for f in filters_left)
                        )

                    # check if the number of samples is within the allowed limit
                    total_count += dataset.length
                    if total_count > MAX_SAMPLES_COUNT:
                        access_logger.warning(
                            "The sample count %d exceeds the maximum allowed "
                            "count of %d samples!",
                            total_count, MAX_SAMPLES_COUNT,
                        )
                        raise InvalidInputValueError(
                            'end_time',
                            "Requested data exceeds the maximum limit of %d "
                            "records!" % MAX_SAMPLES_COUNT
                        )

                    yield label, dataset

            access_logger.info(
                "response: count: %d samples, mime-type: %s, variables: (%s)",
                total_count, output['mime_type'], ", ".join(output_variables)
            )

        # === OUTPUT ===

        # get configurations
        temp_basename = join(workspace_dir, "vires_" + uuid4().hex)
        result_basename = "%s_%s_%s_Filtered" % (
            "_".join(
                s.collection_identifier.replace(":", "-")
                for l in sources.values() for s in l
            ),
            begin_time.strftime("%Y%m%dT%H%M%S"),
            (end_time - timedelta(seconds=1)).strftime("%Y%m%dT%H%M%S"),
        )

        if output['mime_type'] == "text/csv":
            temp_filename = temp_basename + ".csv"
            result_filename = result_basename + ".csv"
            time_convertor = CDF_RAW_TIME_CONVERTOR[csv_time_format]

            with open(temp_filename, "w", encoding="utf-8", newline="\r\n") as output_fobj:

                if sources:
                    # write CSV header
                    print(",".join(output_variables), file=output_fobj)

                for label, dataset in _generate_data_():
                    formatters = []
                    data = []
                    for variable in output_variables:
                        data_item = dataset.get(variable)
                        # convert time variables to the target file-format
                        cdf_type = dataset.cdf_type.get(variable)
                        if cdf_type == CDF_EPOCH_TYPE:
                            data_item = time_convertor(data_item, cdf_type)
                        # collect all data items
                        data.append(data_item)
                        # collect formatters for the available data items
                        if data_item is not None:
                            formatters.append(get_formatter(data_item, cdf_type))
                    # construct format string
                    format_ = ",".join(
                        "nan" if item is None else "%s" for item in data
                    )
                    # iterate the rows and write the CSV records
                    for row in zip(*(item for item in data if item is not None)):
                        print(
                            format_ % tuple(f(v) for f, v in zip(formatters, row)),
                            file=output_fobj
                        )

            product_names = extract_product_names(resolvers.values())

        elif output['mime_type'] in ("application/cdf", "application/x-cdf"):
            # TODO: proper no-data value configuration
            temp_filename = temp_basename + ".cdf"
            result_filename = result_basename + ".cdf"

            if exists(temp_filename):
                remove(temp_filename)

            record_count = 0
            with cdf_open(temp_filename, 'w') as cdf:
                for _, dataset in _generate_data_():

                    available = tuple(include(output_variables, dataset))
                    inserted = tuple(exclude(available, cdf))
                    missing = tuple(exclude(cdf, available))

                    self.logger.debug(
                        "CDF: available variables: %s", ", ".join(available)
                    )
                    self.logger.debug(
                        "CDF: inserted variables: %s", ", ".join(inserted)
                    )
                    self.logger.debug(
                        "CDF: missing variables: %s", ", ".join(missing)
                    )

                    for variable in inserted: # create the initial datasets
                        shape = (record_count,) + dataset[variable].shape[1:]
                        cdf.new(
                            variable, full(shape, nan),
                            dataset.cdf_type.get(variable)
                        )
                        cdf[variable].attrs.update(
                            dataset.cdf_attr.get(variable, {})
                        )

                    if dataset.length > 0: # write the follow-on dataset
                        for variable in available:
                            cdf[variable].extend(dataset[variable])

                        for variable in missing:
                            shape = (dataset.length,) + cdf[variable].shape[1:]
                            cdf[variable].extend(full(shape, nan))

                        record_count += dataset.length

                product_names = extract_product_names(resolvers.values())

                # add the global attributes
                cdf.attrs.update({
                    "TITLE": result_filename,
                    "DATA_TIMESPAN": ("%s/%s" % (
                        begin_time.isoformat(), end_time.isoformat()
                    )).replace("+00:00", "Z"),
                    "DATA_FILTERS": [str(f) for f in filters],
                    "MAGNETIC_MODELS": [
                        "%s = %s" % (model.name, model.full_expression)
                        for model in requested_models
                    ],
                    "SOURCES": list(sources.keys()),
                    "ORIGINAL_PRODUCT_NAMES": product_names,
                })

        else:
            raise InvalidOutputDefError(
                'output',
                "Unexpected output format %r requested!" % output['mime_type']
            )

        return {
            'output': CDFile(
                temp_filename, filename=result_filename,
                text_encoding="utf-8", **output
            ),
            'source_products': CDTextBuffer(
                "\r\n".join(product_names + [""]),
                filename=(result_basename + "_sources.txt"), **source_products
            ),
        }<|MERGE_RESOLUTION|>--- conflicted
+++ resolved
@@ -365,12 +365,8 @@
                     model_bnec_intensity,
                     model_kp, model_qdc, model_mlt, model_sun,
                     model_subsol, model_dipole, model_tilt_angle,
-<<<<<<< HEAD
                 ), models_with_residuals, copied_variables)
-=======
-                ), models_with_residuals)
-
->>>>>>> 94f81e82
+
                 for model in aux_models:
                     resolver.add_model(model)
 
