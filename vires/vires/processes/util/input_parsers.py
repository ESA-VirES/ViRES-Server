--- conflicted
+++ resolved
@@ -155,13 +155,9 @@
     for id_ in ids:
         if not isinstance(id_, str):
             raise TypeError("Invalid collection identifier %r!" % id_)
-<<<<<<< HEAD
-        collection_id, _, dataset_id = id_.partition(':')
-=======
         collection_id, separator, dataset_id = id_.partition(':')
         if not separator:
             dataset_id = None
->>>>>>> f66b8490
         collection_dataset_ids.append((collection_id, dataset_id))
 
     available_collections = {
@@ -186,19 +182,11 @@
         if not collection:
             raise ValueError("Invalid collection identifier %r!" % collection_id)
 
-<<<<<<< HEAD
-        type_def = collection.type.definition
-        if not dataset_id:
-            dataset_id = type_def["defaultDataset"]
-
-        if dataset_id not in type_def["datasets"]:
-=======
         dataset_id = collection.type.get_dataset_id(dataset_id)
         if dataset_id is None:
             raise ValueError("Missing mandatory dataset identifier!")
 
         if not collection.type.is_valid_dataset_id(dataset_id):
->>>>>>> f66b8490
             raise ValueError("Invalid dataset identifier %r!" % dataset_id)
 
         collections.append((collection, dataset_id))
