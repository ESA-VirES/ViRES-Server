#-------------------------------------------------------------------------------
#
#  Process Utilities
#
# Authors: Martin Paces <martin.paces@eox.at>
#-------------------------------------------------------------------------------
# Copyright (C) 2016 EOX IT Services GmbH
#
# Permission is hereby granted, free of charge, to any person obtaining a copy
# of this software and associated documentation files (the "Software"), to deal
# in the Software without restriction, including without limitation the rights
# to use, copy, modify, merge, publish, distribute, sublicense, and/or sell
# copies of the Software, and to permit persons to whom the Software is
# furnished to do so, subject to the following conditions:
#
# The above copyright notice and this permission notice shall be included in all
# copies of this Software or works derived from this Software.
#
# THE SOFTWARE IS PROVIDED "AS IS", WITHOUT WARRANTY OF ANY KIND, EXPRESS OR
# IMPLIED, INCLUDING BUT NOT LIMITED TO THE WARRANTIES OF MERCHANTABILITY,
# FITNESS FOR A PARTICULAR PURPOSE AND NONINFRINGEMENT. IN NO EVENT SHALL THE
# AUTHORS OR COPYRIGHT HOLDERS BE LIABLE FOR ANY CLAIM, DAMAGES OR OTHER
# LIABILITY, WHETHER IN AN ACTION OF CONTRACT, TORT OR OTHERWISE, ARISING FROM,
# OUT OF OR IN CONNECTION WITH THE SOFTWARE OR THE USE OR OTHER DEALINGS IN
# THE SOFTWARE.
#-------------------------------------------------------------------------------
# pylint: disable=missing-docstring

from .cache import with_cache_session
<<<<<<< HEAD
from .filters import (
    Filter, ScalarRangeFilter, VectorComponentRangeFilter,
    BoundingBoxFilter,
    merge_indices,
)
from .filters_subsampling import (
    MinStepSampler, GroupingSampler, ExtraSampler,
)
from .time_series import TimeSeries
from .time_series_product import ProductTimeSeries
from .time_series_custom_data import CustomDatasetTimeSeries
from .time_series_aux import (
    IndexKp10, IndexKpFromKp10, IndexDst, IndexF107,
)
from .time_series_orbit_counter import OrbitCounter
from .time_series_orbit_direction import OrbitDirection, QDOrbitDirection
from .model import Model
from .model_magmod import (
    MagneticModelResidual, SourceMagneticModel, ComposedMagneticModel,
)
from .model_qd_mlt import QuasiDipoleCoordinates, MagneticLocalTime
from .model_sunpos import SunPosition, SubSolarPoint
from .model_dipole import MagneticDipole, DipoleTiltAngle
from .identity import Identity
from .label import Label, SpacecraftLabel
=======
>>>>>>> 821d04af
from .input_parsers import (
    parse_style, parse_collections,
    parse_model_expression, parse_model_list,
    parse_filters, parse_filters2,
    parse_variables, get_subtracted_variables,
)
from .png_output import data_to_png, array_to_png
from .auth import get_username, get_user
from .resolver import VariableResolver, extract_product_names
from .spacecraft_subtraction import group_subtracted_variables
from .magnetic_model_renderer import (
    get_extra_model_parameters, render_model, ALLOWED_VARIABLES,
)<|MERGE_RESOLUTION|>--- conflicted
+++ resolved
@@ -27,34 +27,6 @@
 # pylint: disable=missing-docstring
 
 from .cache import with_cache_session
-<<<<<<< HEAD
-from .filters import (
-    Filter, ScalarRangeFilter, VectorComponentRangeFilter,
-    BoundingBoxFilter,
-    merge_indices,
-)
-from .filters_subsampling import (
-    MinStepSampler, GroupingSampler, ExtraSampler,
-)
-from .time_series import TimeSeries
-from .time_series_product import ProductTimeSeries
-from .time_series_custom_data import CustomDatasetTimeSeries
-from .time_series_aux import (
-    IndexKp10, IndexKpFromKp10, IndexDst, IndexF107,
-)
-from .time_series_orbit_counter import OrbitCounter
-from .time_series_orbit_direction import OrbitDirection, QDOrbitDirection
-from .model import Model
-from .model_magmod import (
-    MagneticModelResidual, SourceMagneticModel, ComposedMagneticModel,
-)
-from .model_qd_mlt import QuasiDipoleCoordinates, MagneticLocalTime
-from .model_sunpos import SunPosition, SubSolarPoint
-from .model_dipole import MagneticDipole, DipoleTiltAngle
-from .identity import Identity
-from .label import Label, SpacecraftLabel
-=======
->>>>>>> 821d04af
 from .input_parsers import (
     parse_style, parse_collections,
     parse_model_expression, parse_model_list,
