--- conflicted
+++ resolved
@@ -28,20 +28,12 @@
 
 from logging import getLogger, LoggerAdapter
 from datetime import timedelta
-<<<<<<< HEAD
 from vires.util import pretty_list, LazyString
-from vires.cdf_util import cdf_rawtime_to_datetime, CDF_EPOCH_TYPE
+from vires.cdf_util import cdf_rawtime_to_datetime
 from vires.time_util import naive_to_utc, format_datetime
-=======
-from numpy import searchsorted, broadcast_to, asarray
-from vires.cdf_util import (
-    cdf_open, datetime_to_cdf_rawtime, cdf_rawtime_to_datetime,
-    timedelta_to_cdf_rawtime, cdf_type_map, CDF_TIME_TYPES, CDF_TYPE_TO_LABEL,
-)
-from vires.time_util import naive_to_utc
->>>>>>> 84e5e78e
 from vires.models import Product, ProductCollection
 from vires.dataset import Dataset
+from .base import TimeSeries
 from .base_product import BaseProductTimeSeries
 from .data_extraction import CDFDataset
 
@@ -104,96 +96,6 @@
 }
 
 
-<<<<<<< HEAD
-=======
-class BaseProductTimeSeries(TimeSeries):
-    """ Base product time-series """
-
-    def __init__(self, logger=None, **kwargs):
-        super().__init__()
-        self.logger = logger or getLogger(__name__)
-        self.time_variable = kwargs.get("time_variable")
-        self.time_tolerance = kwargs.get("time_tolerance")
-        self.time_overlap = kwargs.get("time_overlap")
-        self.time_gap_threshold = kwargs.get("time_gap_threshold")
-        self.segment_neighbourhood = kwargs.get("segment_neighbourhood")
-        self.interpolation_kinds = kwargs.get("interpolation_kinds")
-
-    def _subset_qs(self, start, stop):
-        """ Subset Django query set. """
-        raise NotImplementedError
-
-    def _subset(self, start, stop, variables):
-        """ Get subset of the time series overlapping the given time range.
-        """
-        raise NotImplementedError
-
-    def _subset_times(self, times, variables, cdf_type=TimeSeries.TIMESTAMP_TYPE):
-        """ Get subset of the time series overlapping the give array time array.
-        """
-        raise NotImplementedError
-
-    def subset_count(self, start, stop):
-        """ Count matched number of products. """
-        return self._subset_qs(start, stop).count()
-
-    def subset(self, start, stop, variables=None):
-        variables = self.get_extracted_variables(variables)
-        return iter(self._subset(start, stop, variables))
-
-    def subset_times(self, times, variables=None, cdf_type=TimeSeries.TIMESTAMP_TYPE):
-        """ Get subset of the time series overlapping the given time array.
-        """
-        variables = self.get_extracted_variables(variables)
-        self.logger.debug("requested variables %s", variables)
-        return self._subset_times(times, variables, cdf_type)
-
-    def interpolate(self, times, variables=None, interp1d_kinds=None,
-                    cdf_type=TimeSeries.TIMESTAMP_TYPE, valid_only=False):
-
-        variables = self.get_extracted_variables(variables)
-        self.logger.debug("requested variables %s", variables)
-
-        if not variables:
-            return Dataset()
-
-        if self.time_variable not in variables:
-            subset_variables = [self.time_variable] + variables
-        else:
-            subset_variables = variables
-
-        dataset = self._subset_times(times, subset_variables, cdf_type)
-
-        self.logger.debug("requested dataset length %s", len(times))
-
-        if dataset and dataset.length > 0:
-            _times = dataset[self.time_variable]
-            self.logger.debug(
-                "interpolated time-span %s, %s",
-                cdf_rawtime_to_datetime(_times.min(), cdf_type),
-                cdf_rawtime_to_datetime(_times.max(), cdf_type),
-            )
-        else:
-            self.logger.debug("interpolated time-span is empty")
-
-        self.logger.debug("interpolated dataset length: %s ", dataset.length)
-
-        if not dataset:
-            return dataset
-
-        return dataset.interpolate(
-            times, self.time_variable, variables,
-            kinds=self.interpolation_kinds,
-            gap_threshold=timedelta_to_cdf_rawtime(
-                self.time_gap_threshold, cdf_type
-            ),
-            segment_neighbourhood=timedelta_to_cdf_rawtime(
-                self.segment_neighbourhood, cdf_type
-            )
-        )
-
-
->>>>>>> 84e5e78e
 class ProductTimeSeries(BaseProductTimeSeries):
     """ Product time-series class. """
 
@@ -293,63 +195,7 @@
             self.collection.type.get_dataset_definition(self.dataset_id)
         )
 
-<<<<<<< HEAD
-    def _subset_times(self, times, variables, cdf_type=CDF_EPOCH_TYPE):
-=======
-    def _extract_dataset(self, cdf, extracted_variables, idx_low, idx_high):
-        """ Extract dataset from a product. """
-        dataset = Dataset()
-        for variable in extracted_variables:
-            cdf_var = cdf.raw_var(self.translate_fw.get(variable, variable))
-            cdf_type = cdf_type_map(cdf_var.type())
-            if cdf_var.rv(): # regular record variable
-                data = cdf_var[idx_low:idx_high]
-            else: # NRV variable
-                value = asarray(cdf_var[...])
-                size = max(0, idx_high - idx_low)
-                data = broadcast_to(value, (size,) + value.shape)
-            if cdf_type in CDF_TIME_TYPES:
-                data, cdf_type = self._convert_time(data, cdf_type)
-                self.logger.debug(
-                    "%s: converting time from %s to %s",
-                    variable,
-                    CDF_TYPE_TO_LABEL[cdf_var.type()],
-                    CDF_TYPE_TO_LABEL[cdf_type],
-                )
-            dataset.set(variable, data, cdf_type, cdf_var.attrs)
-        return dataset
-
-    def _get_empty_dataset(self, variables):
-        """ Get empty dataset. """
-        # FIXE: generate empty response from the type definition
-        self.logger.debug("empty dataset")
-        self.logger.debug("extracted variables %s", variables)
-
-        try:
-            # we need at least one product from the collection
-            # to initialize correctly the empty variables
-            product = Product.objects.filter(
-                collection=self.collection
-            ).order_by('begin_time')[0]
-        except IndexError:
-            self.logger.error(
-                "Empty collection! The variables and their types cannot be "
-                "reliably determined!"
-            )
-            raise RuntimeError(
-                "Empty product collection %s!" % self.collection.identifier
-            )
-        else:
-            location = product.get_location(self.collection.type.default_dataset_id)
-            # generate an empty dataset from the sample product
-            self.logger.debug("template product: %s", product.identifier)
-            self.logger.debug("reading file: %s", location)
-            with cdf_open(location) as cdf:
-                return self._extract_dataset(cdf, variables, 0, 0)
-
-
     def _subset_times(self, times, variables, cdf_type=TimeSeries.TIMESTAMP_TYPE):
->>>>>>> 84e5e78e
         """ Get subset of the time series overlapping the given time array.
         """
         times, cdf_type = self._convert_time(times, cdf_type)
@@ -422,7 +268,8 @@
                 time_subset = slice(*subset[:2])
 
             with CDFDataset(
-                source_dataset['location'], translation=self.translate_fw
+                source_dataset['location'], translation=self.translate_fw,
+                time_type=self.TIMESTAMP_TYPE,
             ) as cdf_ds:
                 subset, nrv_shape = cdf_ds.get_temporal_subset(
                     time_variable=self.time_variable,
@@ -431,29 +278,10 @@
                     subset=time_subset,
                     is_sorted=source_dataset.get('isSorted', True),
                 )
-<<<<<<< HEAD
                 dataset = cdf_ds.extract_datset(
                     variables=variables,
                     subset=subset,
                     nrv_shape=nrv_shape
-=======
-                times, time_type = self._convert_time(
-                    temp_var[:], temp_var.type()
-                )
-
-                if temp_var.type() != time_type:
-                    self.logger.debug(
-                        "%s: converting time from %s to %s",
-                        self.time_variable,
-                        CDF_TYPE_TO_LABEL[temp_var.type()],
-                        CDF_TYPE_TO_LABEL[time_type],
-                    )
-
-                dataset = extract_time_subset(
-                    cdf, variables, times, start_index, stop_index,
-                    datetime_to_cdf_rawtime(start, time_type),
-                    datetime_to_cdf_rawtime(stop, time_type),
->>>>>>> 84e5e78e
                 )
 
             self.logger.debug("dataset length: %s ", dataset.length)
@@ -505,7 +333,7 @@
             # generate an empty dataset from the sample product
             self.logger.debug("template product: %s", product.identifier)
             self.logger.debug("reading file: %s", location)
-            with CDFDataset(location) as cdf_ds:
+            with CDFDataset(location, time_type=self.TIMESTAMP_TYPE) as cdf_ds:
                 return cdf_ds.extract_datset(
                     variables=[
                         self.translate_fw.get(variable, variable)
