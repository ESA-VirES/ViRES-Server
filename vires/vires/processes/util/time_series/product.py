--- conflicted
+++ resolved
@@ -74,12 +74,7 @@
 
 DEFAULT_PRODUCT_TYPE_PARAMETERS = SwarmDefaultParameters #pylint: disable=invalid-name
 PRODUCT_TYPE_PARAMETERS = {
-<<<<<<< HEAD
-    "SW_EEFxTMS_2F": SwarmEEFParameters,
     "SW_AUX_IMF_2_": AuxImf2Parameters,
-=======
-    "AUX_IMF_2_": AuxImf2Parameters,
->>>>>>> a6999933
 }
 
 
