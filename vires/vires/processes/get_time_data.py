--- conflicted
+++ resolved
@@ -101,8 +101,6 @@
                 "collection", f"Invalid collection name {collection_id!r}!"
             ) from None
 
-<<<<<<< HEAD
-=======
         # per-collection duration threshold
         duration_threshold = [
             (
@@ -112,7 +110,6 @@
             for collection in collections
         ]
 
->>>>>>> 815acc2a
         if begin_time:
             begin_time = naive_to_utc(begin_time)
 
@@ -134,17 +131,10 @@
 
         envelope = "(-90,-180,90,180)"
 
-<<<<<<< HEAD
-        for _, start, end, id_ in source.iter_ids(begin_time, end_time):
-            writer.writerow([
-                format_datetime(start), format_datetime(end), envelope, id_
-            ])
-=======
         for index, start, end, id_ in source.iter_ids(begin_time, end_time):
             if end - start >= duration_threshold[index]:
                 writer.writerow([
                     format_datetime(start), format_datetime(end), envelope, id_
                 ])
->>>>>>> 815acc2a
 
         return output